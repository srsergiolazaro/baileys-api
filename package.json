{
	"name": "baileys-api",
	"version": "1.1.4",
	"description": "Simple WhatsApp REST API with multiple device support",
	"main": "dist/index.js",
	"scripts": {
		"build:prod": "env-cmd -f .env.production tsc --project tsconfig.json && tscpaths -p tsconfig.json -s ./src",
		"build:staging": "env-cmd -f .env.staging tsc --project tsconfig.json && tscpaths -p tsconfig.json -s ./src",
		"start:prod": "env-cmd -f .env.production node -r tsconfig-paths/register -r ts-node ./dist/index.js",
		"start:staging": "env-cmd -f .env.staging node -r tsconfig-paths/register -r ts-node ./dist/index.js",
		"migration:dev": "npx prisma migrate dev",
		"migrate:prod": "dotenv -e .env.production -- npx prisma migrate deploy",
		"migrate:staging": "dotenv -e .env.staging -- npx prisma migrate deploy",
		"dev": "nodemon src/index.ts",
		"lint": "eslint . --ext .ts",
		"format": "prettier . --write",
		"generate": "prisma generate",
		"changelog:preview": "conventional-changelog -p angular -u",
		"changelog:last": "conventional-changelog -p angular -i CHANGELOG.md -s -r 0"
	},
	"keywords": [],
	"author": "Nizar",
	"license": "MIT",
	"dependencies": {
		"@hapi/boom": "^10.0.1",
		"@prisma/client": "^4.16.2",
		"@whiskeysockets/baileys": "^6.6.0",
		"cors": "^2.8.5",
		"dotenv": "^16.4.5",
<<<<<<< HEAD
		"env-cmd": "^10.1.0",
		"express": "^4.18.2",
=======
		"express": "^4.19.2",
>>>>>>> 95d6753a
		"express-validator": "^7.0.1",
		"link-preview-js": "^3.0.5",
		"long": "^5.2.3",
		"pino": "^7.11.0",
		"pino-pretty": "^11.0.0",
		"prisma": "^4.16.2",
		"qrcode": "^1.5.3",
		"qrcode-terminal": "^0.12.0",
		"ws": "^8.16.0"
	},
	"devDependencies": {
		"@types/cors": "^2.8.17",
		"@types/express": "^4.17.21",
		"@types/node": "^20.11.19",
		"@types/qrcode": "^1.5.5",
		"@types/ws": "^8.5.10",
		"@typescript-eslint/eslint-plugin": "^7.0.2",
		"@typescript-eslint/parser": "^7.0.2",
		"conventional-changelog-cli": "^4.1.0",
		"eslint": "^8.56.0",
		"eslint-config-prettier": "^9.1.0",
		"nodemon": "^3.0.3",
		"prettier": "^3.2.5",
		"prettier-plugin-organize-imports": "^3.2.4",
		"ts-node": "^10.9.2",
		"tsconfig-paths": "^4.2.0",
		"tscpaths": "^0.0.9",
		"typescript": "^5.3.3"
	},
	"engines": {
		"node": ">=18.19.0"
	},
	"files": [
		"dist/",
		"prisma/schema.prisma",
		".env.example"
	]
}<|MERGE_RESOLUTION|>--- conflicted
+++ resolved
@@ -27,12 +27,8 @@
 		"@whiskeysockets/baileys": "^6.6.0",
 		"cors": "^2.8.5",
 		"dotenv": "^16.4.5",
-<<<<<<< HEAD
 		"env-cmd": "^10.1.0",
-		"express": "^4.18.2",
-=======
 		"express": "^4.19.2",
->>>>>>> 95d6753a
 		"express-validator": "^7.0.1",
 		"link-preview-js": "^3.0.5",
 		"long": "^5.2.3",
